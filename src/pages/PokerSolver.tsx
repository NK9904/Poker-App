--- conflicted
+++ resolved
@@ -1,9 +1,9 @@
-<<<<<<< HEAD
+cursor/enhance-ui-with-3d-ai-poker-presenter-0287
 import React, { memo, useCallback, useState } from 'react'
 import { motion } from 'framer-motion'
-=======
+
 import React, { memo, useCallback, useState, useMemo, useEffect } from 'react'
->>>>>>> b0cf5144
+ main
 import { usePokerStore } from '../store/pokerStore'
 import {
   usePlayerCards,
@@ -12,15 +12,15 @@
   useEquity,
   useHandDescription,
   useAnalysis,
-<<<<<<< HEAD
+cursor/enhance-ui-with-3d-ai-poker-presenter-0287
 
   useGameContext
-=======
+
   useGtoStrategy,
   useGameContext,
   useAIAvailable,
   useModelMetrics
->>>>>>> b0cf5144
+main
 } from '../store/selectors'
 import { LoadingSpinner } from '../components/LoadingSpinner'
 import { CardDisplay } from '../components/ui/CardDisplay'
@@ -72,7 +72,7 @@
     setIsThinking(true)
 
     try {
-<<<<<<< HEAD
+ cursor/enhance-ui-with-3d-ai-poker-presenter-0287
       // Simulate AI thinking process
       setTimeout(() => {
         const decisions = ['Raise', 'Call', 'Fold', 'Check']
@@ -86,7 +86,7 @@
 
       // Run comprehensive AI analysis
       await runFullAnalysis()
-=======
+      
       // Run comprehensive AI analysis if available
       if (isAIAvailable) {
         await runAIAnalysis()
@@ -94,7 +94,7 @@
         // Fallback to traditional analysis
         await runFullAnalysis()
       }
->>>>>>> b0cf5144
+ main
       
       const endTime = performance.now()
       setCalculationTime(endTime - startTime)
@@ -291,7 +291,7 @@
             </div>
           </div>
 
-<<<<<<< HEAD
+cursor/enhance-ui-with-3d-ai-poker-presenter-0287
           {/* Quick Analysis Section */}
           <div className="card" style={{ marginBottom: '2rem' }}>
             <div style={{ display: 'flex', justifyContent: 'space-between', alignItems: 'center', marginBottom: '1.5rem' }}>
@@ -330,7 +330,7 @@
           </div>
 
           <AnalysisResults analysis={analysis} calculationTime={calculationTime} />
-=======
+
       {/* Quick Analysis Section */}
       <div className="card" style={{ marginBottom: '2rem' }}>
         <div style={{ display: 'flex', justifyContent: 'space-between', alignItems: 'center', marginBottom: '1.5rem' }}>
@@ -385,10 +385,10 @@
               color="var(--color-info)"
             />
           )}
->>>>>>> b0cf5144
+main
         </div>
 
-<<<<<<< HEAD
+cursor/enhance-ui-with-3d-ai-poker-presenter-0287
         {/* AI Model Panel */}
         <motion.div
           initial={{ opacity: 0, x: 20 }}
@@ -446,9 +446,9 @@
           </div>
         </motion.div>
       </div>
-=======
+
       <AnalysisResults analysis={analysis} calculationTime={calculationTime} />
->>>>>>> b0cf5144
+ main
     </div>
   )
 })
